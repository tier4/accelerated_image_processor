#include <cstdio>
#include <cstring>

#include <rclcpp/rclcpp.hpp>

#include "accelerator/jpeg_compressor.hpp"

#if defined(JETSON_AVAILABLE) || defined(NVJPEG_AVAILABLE)
#include <nppi_color_conversion.h>
#include <nppi_data_exchange_and_initialization.h>
#endif

#define TEST_ERROR(cond, str) if(cond) { \
                                        fprintf(stderr, "%s\n", str); }

#define CHECK_CUDA(status)       \
    if (status != cudaSuccess) {                                        \
        std::cerr << "CUDA error: " << cudaGetErrorName(status)         \
                  << " (" << __FILE__ << ", " << __LINE__ << ")" << std::endl; \
    }

#define CHECK_NVJPEG(call)                                              \
    {                                                                   \
        nvjpegStatus_t _e = (call);                                     \
        if (_e != NVJPEG_STATUS_SUCCESS) {                              \
            std::cerr << "NVJPEG failure: \'#" << _e << "\' at "        \
                      << __FILE__<< ":" << __LINE__ << std::endl;       \
            exit(1);                                                    \
        }                                                               \
    }

namespace JpegCompressor {

#ifdef TURBOJPEG_AVAILABLE
CPUCompressor::CPUCompressor()
    : jpegBuf_(nullptr), size_(0) {
    handle_ = tjInitCompress();
}

CPUCompressor::~CPUCompressor() {
    if (jpegBuf_)
        tjFree(jpegBuf_);
    tjDestroy(handle_);
}

CompressedImage::UniquePtr CPUCompressor::compress(const Image &msg, int quality, int format, int sampling) {
    CompressedImage::UniquePtr compressed_msg = std::make_unique<CompressedImage>();
    compressed_msg->header = msg.header;
    compressed_msg->format = "jpeg";

    if (jpegBuf_) {
        tjFree(jpegBuf_);
        jpegBuf_ = nullptr;
    }

    int tjres = tjCompress2(handle_,
                            msg.data.data(),
                            msg.width,
                            0,
                            msg.height,
                            format,
                            &jpegBuf_,
                            &size_,
                            sampling,
                            quality,
                            TJFLAG_FASTDCT);

    TEST_ERROR(tjres != 0, tjGetErrorStr2(handle_));

    compressed_msg->data.resize(size_);
    memcpy(compressed_msg->data.data(), jpegBuf_, size_);

    return compressed_msg;
}
#endif

#ifdef JETSON_AVAILABLE
JetsonCompressor::JetsonCompressor(std::string name)
        : stream_(cuda::device::current::get().create_stream(cuda::stream::sync)) {
    encoder_ = NvJPEGEncoder::createJPEGEncoder(name.c_str());
}

JetsonCompressor::~JetsonCompressor() {
    delete encoder_;

    nppiFree(dev_image_);
    for (auto& p : dev_yuv_) {
      nppiFree(p);
    }
}

CompressedImage::UniquePtr JetsonCompressor::compress(const Image &msg, int quality, ImageFormat format) {
    CompressedImage::UniquePtr compressed_msg = std::make_unique<CompressedImage>();
    compressed_msg->header = msg.header;
    compressed_msg->format = "jpeg";

    int width = msg.width;
    int height = msg.height;
    const auto &img = msg.data;

    if (image_size < img.size()) {
      // Allocate Npp8u buffers
      dev_image_ = nppiMalloc_8u_C3(width, height, &dev_image_step_bytes_);
      image_size = img.size();

      dev_yuv_[0] = nppiMalloc_8u_C1(width, height, &dev_yuv_step_bytes_[0]); // Y
      dev_yuv_[1] = nppiMalloc_8u_C1(width/2, height/2, &dev_yuv_step_bytes_[1]); // U
      dev_yuv_[2] = nppiMalloc_8u_C1(width/2, height/2, &dev_yuv_step_bytes_[2]); // V

      // Fill elements of  nppStreamContext
      {
        npp_stream_context_.hStream = stream_.handle();
        cudaGetDevice(&npp_stream_context_.nCudaDeviceId);
        cudaDeviceProp dev_prop;
        cudaGetDeviceProperties(&dev_prop, npp_stream_context_.nCudaDeviceId);
        npp_stream_context_.nMultiProcessorCount = dev_prop.multiProcessorCount;
        npp_stream_context_.nMaxThreadsPerMultiProcessor = dev_prop.maxThreadsPerMultiProcessor;
        npp_stream_context_.nMaxThreadsPerBlock = dev_prop.maxThreadsPerBlock;
        npp_stream_context_.nSharedMemPerBlock = dev_prop.sharedMemPerBlock;
        cudaDeviceGetAttribute(&npp_stream_context_.nCudaDevAttrComputeCapabilityMajor,
                               cudaDevAttrComputeCapabilityMajor, npp_stream_context_.nCudaDeviceId);
        cudaDeviceGetAttribute(&npp_stream_context_.nCudaDevAttrComputeCapabilityMinor,
                               cudaDevAttrComputeCapabilityMinor, npp_stream_context_.nCudaDeviceId);
        cudaStreamGetFlags(npp_stream_context_.hStream, &npp_stream_context_.nStreamFlags);
      }

      buffer_.emplace(V4L2_PIX_FMT_YUV420M, width, height, 0);
      TEST_ERROR(buffer_->allocateMemory() != 0, "NvBuffer allocation failed");

      encoder_->setCropRect(0, 0, width, height);
    }

    TEST_ERROR(cudaMemcpy2DAsync(static_cast<void*>(dev_image_), dev_image_step_bytes_,
                                 static_cast<const void*>(img.data()), msg.step,
                                 msg.step * sizeof(Npp8u),
                                 msg.height, cudaMemcpyHostToDevice, stream_.handle()) != cudaSuccess,
               "2D memory allocation failed");
<<<<<<< HEAD
    NppiSize roi = {static_cast<int>(msg.width), static_cast<int>(msg.height)};
    if (format == ImageFormat::BGR) {
        const int order[3] = {2, 1, 0};
        TEST_ERROR(nppiSwapChannels_8u_C3IR_Ctx(dev_image_, dev_image_step_bytes_, roi, order, npp_stream_context_) != NPP_SUCCESS,
                "failed to convert bgr8 to rgb8"
        );
=======
    if (format == ImageFormat::BGR) {
      // Inplace conversion from BGR to RGB
      BGR8ToRGB8(dev_image_, msg.width, msg.height, dev_image_step_bytes_, stream_.handle());
>>>>>>> 232811d3
    }
    TEST_ERROR(nppiRGBToYUV420_8u_C3P3R_Ctx(dev_image_, dev_image_step_bytes_,
                                            dev_yuv_.data(), dev_yuv_step_bytes_.data(), roi,
                                            npp_stream_context_) != NPP_SUCCESS,
                "failed to convert rgb8 to yuv420");

    NppiSize roi = {static_cast<int>(msg.width), static_cast<int>(msg.height)};
    TEST_ERROR(nppiRGBToYUV420_8u_C3P3R_Ctx(dev_image_, dev_image_step_bytes_,
                                            dev_yuv_.data(), dev_yuv_step_bytes_.data(), roi,
                                            npp_stream_context_) != NPP_SUCCESS,
               "failed to convert rgb8 to yuv420");

    NvBuffer::NvBufferPlane &plane_y = buffer_->planes[0];
    NvBuffer::NvBufferPlane &plane_u = buffer_->planes[1];
    NvBuffer::NvBufferPlane &plane_v = buffer_->planes[2];
    TEST_ERROR(cudaMemcpy2DAsync(plane_y.data, plane_y.fmt.stride,
                                 dev_yuv_[0], dev_yuv_step_bytes_[0], width, height,
                                 cudaMemcpyDeviceToHost, stream_.handle()) != cudaSuccess,
               "memory copy from Device to Host for Y plane failed");
    TEST_ERROR(cudaMemcpy2DAsync(plane_u.data, plane_u.fmt.stride,
                                 dev_yuv_[1], dev_yuv_step_bytes_[1], width/2, height/2,
                                 cudaMemcpyDeviceToHost, stream_.handle()) != cudaSuccess,
               "memory copy from Device to Host for U plane failed");
    TEST_ERROR(cudaMemcpy2DAsync(plane_v.data, plane_v.fmt.stride,
                                 dev_yuv_[2], dev_yuv_step_bytes_[2], width/2, height/2,
                                 cudaMemcpyDeviceToHost, stream_.handle()) != cudaSuccess,
               "memory copy from Device to Host for V plane failed");
    stream_.synchronize();

    size_t out_buf_size = width * height * 3 / 2;
    unsigned char * out_data = new unsigned char[out_buf_size];

    // encodeFromBuffer only support YUV420
    TEST_ERROR(
        encoder_->encodeFromBuffer(buffer_.value(), JCS_YCbCr, &out_data,
                                   out_buf_size, quality),
        "NvJpeg Encoder Error");

    compressed_msg->data.resize(static_cast<size_t>(out_buf_size / sizeof(uint8_t)));
    memcpy(compressed_msg->data.data(), out_data, out_buf_size);

    delete[] out_data;
    out_data = nullptr;
    return compressed_msg;
}

void JetsonCompressor::setCudaStream(cuda::stream::handle_t &raw_cuda_stream) {
  stream_ = cuda::stream::wrap(cuda::device::current::get().id(),
                               cuda::context::current::get().handle(),
                               raw_cuda_stream);
}
#endif

#ifdef NVJPEG_AVAILABLE
NVJPEGCompressor::NVJPEGCompressor() {
    CHECK_CUDA(cudaStreamCreate(&stream_));
    // CHECK_NVJPEG(nvjpegCreateEx(NVJPEG_BACKEND_DEFAULT, NULL, NULL, NVJPEG_FLAGS_DEFAULT, &handle_))
    CHECK_NVJPEG(nvjpegCreateSimple(&handle_));
    CHECK_NVJPEG(nvjpegEncoderStateCreate(handle_, &state_, stream_));
    CHECK_NVJPEG(nvjpegEncoderParamsCreate(handle_, &params_, stream_));

    nvjpegEncoderParamsSetSamplingFactors(params_, NVJPEG_CSS_420, stream_);

    std::memset(&nv_image_, 0, sizeof(nv_image_));
}

NVJPEGCompressor::~NVJPEGCompressor() {
    CHECK_NVJPEG(nvjpegEncoderParamsDestroy(params_));
    CHECK_NVJPEG(nvjpegEncoderStateDestroy(state_));
    CHECK_NVJPEG(nvjpegDestroy(handle_));
    CHECK_CUDA(cudaStreamDestroy(stream_));
}

CompressedImage::UniquePtr NVJPEGCompressor::compress(const Image &msg, int quality, ImageFormat format) {
    CompressedImage::UniquePtr compressed_msg = std::make_unique<CompressedImage>();
    compressed_msg->header = msg.header;
    compressed_msg->format = "jpeg";

    nvjpegEncoderParamsSetQuality(params_, quality, stream_);

    nvjpegInputFormat_t input_format;
    if (format == ImageFormat::RGB) {
        input_format = NVJPEG_INPUT_RGBI;
    } else if (format == ImageFormat::BGR) {
        input_format = NVJPEG_INPUT_BGRI;
    } else {
        std::cerr << "Specified ImageFormat is not supported" << std::endl;
    }
    setNVImage(msg);
    CHECK_NVJPEG(nvjpegEncodeImage(handle_, state_, params_, &nv_image_, input_format,
                                   msg.width, msg.height, stream_));

    unsigned long out_buf_size = 0;

    CHECK_NVJPEG(nvjpegEncodeRetrieveBitstream(handle_, state_, NULL, &out_buf_size, stream_));
    compressed_msg->data.resize(out_buf_size);
    CHECK_NVJPEG(nvjpegEncodeRetrieveBitstream(handle_, state_, compressed_msg->data.data(),
                                               &out_buf_size, stream_));

    CHECK_CUDA(cudaStreamSynchronize(stream_));

    return compressed_msg;
}

void NVJPEGCompressor::setNVImage(const Image &msg) {
    if (nv_image_.channel[0] == nullptr) {
        CHECK_CUDA(cudaMallocAsync((void **)&nv_image_.channel[0], msg.data.size(), stream_));
    }

    CHECK_CUDA(cudaMemsetAsync(nv_image_.channel[0], 0, msg.data.size(), stream_));

    CHECK_CUDA(cudaMemcpyAsync(nv_image_.channel[0], msg.data.data(), msg.data.size(),
                               cudaMemcpyHostToDevice, stream_));

    // int channels = image.size() / (image.width * image.height);
    int channels = 3;

    // Assuming RGBI/BGRI
    nv_image_.pitch[0] = msg.width * channels;
}

void NVJPEGCompressor::setCudaStream(const cudaStream_t &raw_cuda_stream) {
    CHECK_CUDA(cudaStreamDestroy(stream_));
    stream_ = raw_cuda_stream;
}
#endif

} // namespace JpegCompressor<|MERGE_RESOLUTION|>--- conflicted
+++ resolved
@@ -135,25 +135,17 @@
                                  msg.step * sizeof(Npp8u),
                                  msg.height, cudaMemcpyHostToDevice, stream_.handle()) != cudaSuccess,
                "2D memory allocation failed");
-<<<<<<< HEAD
+
     NppiSize roi = {static_cast<int>(msg.width), static_cast<int>(msg.height)};
     if (format == ImageFormat::BGR) {
-        const int order[3] = {2, 1, 0};
-        TEST_ERROR(nppiSwapChannels_8u_C3IR_Ctx(dev_image_, dev_image_step_bytes_, roi, order, npp_stream_context_) != NPP_SUCCESS,
-                "failed to convert bgr8 to rgb8"
-        );
-=======
-    if (format == ImageFormat::BGR) {
       // Inplace conversion from BGR to RGB
-      BGR8ToRGB8(dev_image_, msg.width, msg.height, dev_image_step_bytes_, stream_.handle());
->>>>>>> 232811d3
-    }
-    TEST_ERROR(nppiRGBToYUV420_8u_C3P3R_Ctx(dev_image_, dev_image_step_bytes_,
-                                            dev_yuv_.data(), dev_yuv_step_bytes_.data(), roi,
-                                            npp_stream_context_) != NPP_SUCCESS,
-                "failed to convert rgb8 to yuv420");
-
-    NppiSize roi = {static_cast<int>(msg.width), static_cast<int>(msg.height)};
+      const int order[3] = {2, 1, 0};
+      TEST_ERROR(nppiSwapChannels_8u_C3IR_Ctx(dev_image_, dev_image_step_bytes_,
+                                              roi, order, npp_stream_context_) != NPP_SUCCESS,
+                 "failed to convert bgr8 to rgb8"
+                );
+    }
+
     TEST_ERROR(nppiRGBToYUV420_8u_C3P3R_Ctx(dev_image_, dev_image_step_bytes_,
                                             dev_yuv_.data(), dev_yuv_step_bytes_.data(), roi,
                                             npp_stream_context_) != NPP_SUCCESS,
